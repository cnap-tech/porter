---
title: Porter Documentation
description: All the magic of Porter explained
---

Porter is an open source project that lets you package your application artifact, client tools, configuration and deployment logic together as a versioned bundle that you can distribute, and then install with a single command.

<<<<<<< HEAD
> 🚧 This is documentation for the Porter v1 prerelease. Go to our [stable docs](https://porter.sh/docs/), if you are using a stable release of Porter (v0.38). 
=======
> 🚧 This is documentation for the most recent stable Porter release. Go to our [v1 prerelease docs](https://release-v1.porter.sh/docs/), if you are using a v1 prerelease of Porter.

>>>>>>> 08636620

## Explore documentation

Porter has a lot of documentation, and we're in the process of reorganizing and updating it. We welcome [contributions](/contribute/) from the community. 

## Quicklinks

* [Install Porter](/install/) How to install Porter. 
* [Quick Start](/quickstart/) Gets you started with using your first bundle introducing the key concepts of tags and registries 
* [Frequently Asked Questions](/faq) <|MERGE_RESOLUTION|>--- conflicted
+++ resolved
@@ -5,12 +5,7 @@
 
 Porter is an open source project that lets you package your application artifact, client tools, configuration and deployment logic together as a versioned bundle that you can distribute, and then install with a single command.
 
-<<<<<<< HEAD
-> 🚧 This is documentation for the Porter v1 prerelease. Go to our [stable docs](https://porter.sh/docs/), if you are using a stable release of Porter (v0.38). 
-=======
-> 🚧 This is documentation for the most recent stable Porter release. Go to our [v1 prerelease docs](https://release-v1.porter.sh/docs/), if you are using a v1 prerelease of Porter.
-
->>>>>>> 08636620
+> � This is documentation for the Porter v1 prerelease. Go to our [stable docs](https://porter.sh/docs/), if you are using a stable release of Porter (v0.38). 
 
 ## Explore documentation
 
