---
title: "porter bundles uninstall"
slug: porter_bundles_uninstall
url: /cli/porter_bundles_uninstall/
---
## porter bundles uninstall

Uninstall an installation

### Synopsis

Uninstall an installation

The first argument is the installation name to uninstall. This defaults to the name of the bundle.

Porter uses the Docker driver as the default runtime for executing a bundle's invocation image, but an alternate driver may be supplied via '--driver/-d'.
For example, the 'debug' driver may be specified, which simply logs the info given to it and then exits.

```
porter bundles uninstall [INSTALLATION] [flags]
```

### Examples

```
  porter bundle uninstall
  porter bundle uninstall --reference getporter/kubernetes:v0.1.0
  porter bundle uninstall --reference localhost:5000/getporter/kubernetes:v0.1.0 --insecure-registry --force
  porter bundle uninstall MyAppInDev --file myapp/bundle.json
  porter bundle uninstall --parameter-set azure --param test-mode=true --param header-color=blue
  porter bundle uninstall --cred azure --cred kubernetes
  porter bundle uninstall --driver debug
  porter bundle uninstall --delete
  porter bundle uninstall --force-delete

```

### Options

```
      --allow-docker-host-access   Controls if the bundle should have access to the host's Docker daemon with elevated privileges. See https://porter.sh/configuration/#allow-docker-host-access for the full implications of this flag.
      --cnab-file string           Path to the CNAB bundle.json file.
  -c, --cred strings               Credential to use when uninstalling the bundle. May be either a named set of credentials or a filepath, and specified multiple times.
      --delete                     Delete all records associated with the installation, assuming the uninstall action succeeds
  -d, --driver string              Specify a driver to use. Allowed values: docker, debug (default "docker")
  -f, --file string                Path to the porter manifest file. Defaults to the bundle in the current directory. Optional unless a newer version of the bundle should be used to uninstall the bundle.
      --force                      Force a fresh pull of the bundle
      --force-delete               UNSAFE. Delete all records associated with the installation, even if uninstall fails. This is intended for cleaning up test data and is not recommended for production environments.
  -h, --help                       help for uninstall
      --insecure-registry          Don't require TLS for the registry
<<<<<<< HEAD
  -n, --namespace string           Namespace of the specified installation. Defaults to the global namespace.
=======
      --no-logs                    Do not persist the bundle execution logs
>>>>>>> 33d8e798
      --param strings              Define an individual parameter in the form NAME=VALUE. Overrides parameters otherwise set via --parameter-set. May be specified multiple times.
  -p, --parameter-set strings      Name of a parameter set file for the bundle. May be either a named set of parameters or a filepath, and specified multiple times.
  -r, --reference string           Use a bundle in an OCI registry specified by the given reference.
```

### Options inherited from parent commands

```
      --debug                  Enable debug logging
      --debug-plugins          Enable plugin debug logging
      --experimental strings   Comma separated list of experimental features to enable. See https://porter.sh/configuration/#experimental-feature-flags for available feature flags.
```

### SEE ALSO

* [porter bundles](/cli/porter_bundles/)	 - Bundle commands
<|MERGE_RESOLUTION|>--- conflicted
+++ resolved
@@ -48,11 +48,8 @@
       --force-delete               UNSAFE. Delete all records associated with the installation, even if uninstall fails. This is intended for cleaning up test data and is not recommended for production environments.
   -h, --help                       help for uninstall
       --insecure-registry          Don't require TLS for the registry
-<<<<<<< HEAD
   -n, --namespace string           Namespace of the specified installation. Defaults to the global namespace.
-=======
       --no-logs                    Do not persist the bundle execution logs
->>>>>>> 33d8e798
       --param strings              Define an individual parameter in the form NAME=VALUE. Overrides parameters otherwise set via --parameter-set. May be specified multiple times.
   -p, --parameter-set strings      Name of a parameter set file for the bundle. May be either a named set of parameters or a filepath, and specified multiple times.
   -r, --reference string           Use a bundle in an OCI registry specified by the given reference.
