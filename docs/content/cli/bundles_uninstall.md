---
title: "porter bundles uninstall"
slug: porter_bundles_uninstall
url: /cli/porter_bundles_uninstall/
---
## porter bundles uninstall

Uninstall an installation

### Synopsis

Uninstall an installation

The first argument is the installation name to uninstall. This defaults to the name of the bundle.

Porter uses the Docker driver as the default runtime for executing a bundle's invocation image, but an alternate driver may be supplied via '--driver/-d'' or the PORTER_RUNTIME_DRIVER environment variable.
For example, the 'debug' driver may be specified, which simply logs the info given to it and then exits.

```
porter bundles uninstall [INSTALLATION] [flags]
```

### Examples

```
  porter bundle uninstall
  porter bundle uninstall --reference ghcr.io/getporter/examples/kubernetes:v0.2.0
  porter bundle uninstall --reference localhost:5000/ghcr.io/getporter/examples/kubernetes:v0.2.0 --insecure-registry --force
  porter bundle uninstall MyAppInDev --file myapp/bundle.json
  porter bundle uninstall --parameter-set azure --param test-mode=true --param header-color=blue
  porter bundle uninstall --cred azure --cred kubernetes
  porter bundle uninstall --driver debug
  porter bundle uninstall --delete
  porter bundle uninstall --force-delete

```

### Options

```
      --allow-docker-host-access    Controls if the bundle should have access to the host's Docker daemon with elevated privileges. See https://porter.sh/configuration/#allow-docker-host-access for the full implications of this flag.
      --cnab-file string            Path to the CNAB bundle.json file.
<<<<<<< HEAD
  -c, --cred strings                Credential to use when uninstalling the bundle. May be either a named set of credentials or a filepath, and specified multiple times.
=======
  -c, --cred stringArray            Credential to use when uninstalling the bundle. May be either a named set of credentials or a filepath, and specified multiple times.
>>>>>>> d5488470
      --delete                      Delete all records associated with the installation, assuming the uninstall action succeeds
  -d, --driver string               Specify a driver to use. Allowed values: docker, debug (default "docker")
  -f, --file string                 Path to the porter manifest file. Defaults to the bundle in the current directory. Optional unless a newer version of the bundle should be used to uninstall the bundle.
      --force                       Force a fresh pull of the bundle
      --force-delete                UNSAFE. Delete all records associated with the installation, even if uninstall fails. This is intended for cleaning up test data and is not recommended for production environments.
  -h, --help                        help for uninstall
      --insecure-registry           Don't require TLS for the registry
<<<<<<< HEAD
  -n, --namespace string            Namespace of the specified installation. Defaults to the global namespace.
=======
>>>>>>> d5488470
      --no-logs                     Do not persist the bundle execution logs
      --param stringArray           Define an individual parameter in the form NAME=VALUE. Overrides parameters otherwise set via --parameter-set. May be specified multiple times.
  -p, --parameter-set stringArray   Name of a parameter set file for the bundle. May be either a named set of parameters or a filepath, and specified multiple times.
  -r, --reference string            Use a bundle in an OCI registry specified by the given reference.
```

### Options inherited from parent commands

```
      --debug                  Enable debug logging
      --debug-plugins          Enable plugin debug logging
      --experimental strings   Comma separated list of experimental features to enable. See https://porter.sh/configuration/#experimental-feature-flags for available feature flags.
```

### SEE ALSO

* [porter bundles](/cli/porter_bundles/)	 - Bundle commands
<|MERGE_RESOLUTION|>--- conflicted
+++ resolved
@@ -40,11 +40,7 @@
 ```
       --allow-docker-host-access    Controls if the bundle should have access to the host's Docker daemon with elevated privileges. See https://porter.sh/configuration/#allow-docker-host-access for the full implications of this flag.
       --cnab-file string            Path to the CNAB bundle.json file.
-<<<<<<< HEAD
-  -c, --cred strings                Credential to use when uninstalling the bundle. May be either a named set of credentials or a filepath, and specified multiple times.
-=======
   -c, --cred stringArray            Credential to use when uninstalling the bundle. May be either a named set of credentials or a filepath, and specified multiple times.
->>>>>>> d5488470
       --delete                      Delete all records associated with the installation, assuming the uninstall action succeeds
   -d, --driver string               Specify a driver to use. Allowed values: docker, debug (default "docker")
   -f, --file string                 Path to the porter manifest file. Defaults to the bundle in the current directory. Optional unless a newer version of the bundle should be used to uninstall the bundle.
@@ -52,10 +48,7 @@
       --force-delete                UNSAFE. Delete all records associated with the installation, even if uninstall fails. This is intended for cleaning up test data and is not recommended for production environments.
   -h, --help                        help for uninstall
       --insecure-registry           Don't require TLS for the registry
-<<<<<<< HEAD
   -n, --namespace string            Namespace of the specified installation. Defaults to the global namespace.
-=======
->>>>>>> d5488470
       --no-logs                     Do not persist the bundle execution logs
       --param stringArray           Define an individual parameter in the form NAME=VALUE. Overrides parameters otherwise set via --parameter-set. May be specified multiple times.
   -p, --parameter-set stringArray   Name of a parameter set file for the bundle. May be either a named set of parameters or a filepath, and specified multiple times.
