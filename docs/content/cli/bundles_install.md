--- conflicted
+++ resolved
@@ -41,27 +41,17 @@
 ```
       --allow-docker-host-access    Controls if the bundle should have access to the host's Docker daemon with elevated privileges. See https://porter.sh/configuration/#allow-docker-host-access for the full implications of this flag.
       --cnab-file string            Path to the CNAB bundle.json file.
-<<<<<<< HEAD
-  -c, --cred strings                Credential to use when installing the bundle. It should be a named set of credentials and may be specified multiple times.
-=======
-  -c, --cred stringArray            Credential to use when installing the bundle. May be either a named set of credentials or a filepath, and specified multiple times.
->>>>>>> d5488470
+  -c, --cred stringArray            Credential to use when installing the bundle. It should be a named set of credentials and may be specified multiple times.
   -d, --driver string               Specify a driver to use. Allowed values: docker, debug (default "docker")
   -f, --file string                 Path to the porter manifest file. Defaults to the bundle in the current directory.
       --force                       Force a fresh pull of the bundle
   -h, --help                        help for install
       --insecure-registry           Don't require TLS for the registry
-<<<<<<< HEAD
   -l, --label strings               Associate the specified labels with the installation. May be specified multiple times.
   -n, --namespace string            Create the installation in the specified namespace. Defaults to the global namespace.
       --no-logs                     Do not persist the bundle execution logs
       --param stringArray           Define an individual parameter in the form NAME=VALUE. Overrides parameters otherwise set via --parameter-set. May be specified multiple times.
   -p, --parameter-set stringArray   Name of a parameter set for the bundle. It should be a named set of parameters and may be specified multiple times.
-=======
-      --no-logs                     Do not persist the bundle execution logs
-      --param stringArray           Define an individual parameter in the form NAME=VALUE. Overrides parameters otherwise set via --parameter-set. May be specified multiple times.
-  -p, --parameter-set stringArray   Name of a parameter set file for the bundle. May be either a named set of parameters or a filepath, and specified multiple times.
->>>>>>> d5488470
   -r, --reference string            Use a bundle in an OCI registry specified by the given reference.
 ```
 
