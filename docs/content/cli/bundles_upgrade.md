--- conflicted
+++ resolved
@@ -44,11 +44,8 @@
       --force                      Force a fresh pull of the bundle
   -h, --help                       help for upgrade
       --insecure-registry          Don't require TLS for the registry
-<<<<<<< HEAD
   -n, --namespace string           Namespace of the specified installation. Defaults to the global namespace.
-=======
       --no-logs                    Do not persist the bundle execution logs
->>>>>>> 33d8e798
       --param strings              Define an individual parameter in the form NAME=VALUE. Overrides parameters otherwise set via --parameter-set. May be specified multiple times.
   -p, --parameter-set strings      Name of a parameter set file for the bundle. May be either a named set of parameters or a filepath, and specified multiple times.
   -r, --reference string           Use a bundle in an OCI registry specified by the given reference.
