// +build integration

package integration

import (
	"io/ioutil"
	"os"
	"path/filepath"
	"testing"

	"get.porter.sh/porter/pkg/claims"
	"get.porter.sh/porter/pkg/cnab"
	"get.porter.sh/porter/pkg/porter"
	"get.porter.sh/porter/pkg/storage"
	"github.com/stretchr/testify/assert"
	"github.com/stretchr/testify/require"
)

func TestDependenciesLifecycle(t *testing.T) {
	t.Parallel()

	p := porter.NewTestPorter(t)
	defer p.Teardown()
	p.SetupIntegrationTest()
	p.Debug = true

	namespace := installWordpressBundle(p)
	defer cleanupWordpressBundle(p, namespace)

	upgradeWordpressBundle(p, namespace)

	invokeWordpressBundle(p, namespace)

	uninstallWordpressBundle(p, namespace)
}

func publishMySQLBundle(p *porter.TestPorter) {
	bunDir, err := ioutil.TempDir("", "porter-mysql")
	require.NoError(p.T(), err, "could not create temp directory to publish the mysql bundle")
	defer os.RemoveAll(bunDir)

	// Rebuild the bundle from a temp directory so that we don't modify the source directory
	// and leave modified files around.
	p.TestConfig.TestContext.AddTestDirectory(filepath.Join(p.RepoRoot, "build/testdata/bundles/mysql"), bunDir)
	pwd := p.Getwd()
	p.Chdir(bunDir)
	defer p.Chdir(pwd)

	publishOpts := porter.PublishOptions{}
	err = publishOpts.Validate(p.Context)
	require.NoError(p.T(), err, "validation of publish opts for dependent bundle failed")

	err = p.Publish(publishOpts)
	require.NoError(p.T(), err, "publish of dependent bundle failed")
}

func installWordpressBundle(p *porter.TestPorter) (namespace string) {
	// Publish the mysql bundle that we depend upon
	publishMySQLBundle(p)

	// Install the bundle that has dependencies
	p.CopyDirectory(filepath.Join(p.RepoRoot, "build/testdata/bundles/wordpress"), ".", false)

	namespace = p.RandomString(10)
	installOpts := porter.NewInstallOptions()
	installOpts.CredentialIdentifiers = []string{"ci"}
	installOpts.Params = []string{
		"wordpress-password=mypassword",
		"namespace=" + namespace,
		"mysql#namespace=" + namespace,
	}
	// Add a supplemental parameter set to vet dep param resolution
	installOpts.ParameterSets = []string{filepath.Join(p.TestDir, "testdata/parameter-set-for-dependencies.json")}

	err := installOpts.Validate([]string{}, p.Porter)
	require.NoError(p.T(), err, "validation of install opts for root bundle failed")

	err = p.InstallBundle(installOpts)
	require.NoError(p.T(), err, "install of root bundle failed")

	// Verify that the dependency claim is present
	i, err := p.Claims.GetInstallation("", "wordpress-mysql")
	require.NoError(p.T(), err, "could not fetch installation status for the dependency")
<<<<<<< HEAD
	assert.Equal(p.T(), cnab.StatusSucceeded, i.Status.ResultStatus, "the dependency wasn't recorded as being installed successfully")
	c, err := p.Claims.GetLastRun("", i.Name)
	require.NoError(p.T(), err, "GetLastRun failed")
	assert.Equal(p.T(), "porter-ci-mysql-"+namespace, c.Parameters["mysql-name"], "the dependency param value for 'mysql-name' is incorrect")
	assert.Equal(p.T(), "mydb", c.Parameters["database-name"], "the dependency param value for 'dabaase-name' is incorrect")
=======
	assert.Equal(p.T(), claim.StatusSucceeded, i.GetLastStatus(), "the dependency wasn't recorded as being installed successfully")
	c, err := i.GetLastClaim()
	require.NoError(p.T(), err, "GetLastClaim failed")
	assert.Equal(p.T(), "porter-ci-mysql", c.Parameters["mysql-name"], "the dependency param value for 'mysql-name' is incorrect")
	assert.Equal(p.T(), float64(2), c.Parameters["probe-timeout"], "the dependency param value for 'probe-timeout' is incorrect")
>>>>>>> 33d8e798

	// TODO(carolynvs): compare with last parameters set on the installation once we start tracking that

	// Verify that the bundle claim is present
	i, err = p.Claims.GetInstallation("", "wordpress")
	require.NoError(p.T(), err, "could not fetch claim for the root bundle")
	assert.Equal(p.T(), cnab.StatusSucceeded, i.Status.ResultStatus, "the root bundle wasn't recorded as being installed successfully")

	return namespace
}

func cleanupWordpressBundle(p *porter.TestPorter, namespace string) {
	uninstallOptions := porter.NewUninstallOptions()
	uninstallOptions.CredentialIdentifiers = []string{"ci"}
	uninstallOptions.Delete = true
	err := uninstallOptions.Validate([]string{}, p.Porter)
	require.NoError(p.T(), err, "validation of uninstall opts for root bundle failed")

	err = p.UninstallBundle(uninstallOptions)
	require.NoError(p.T(), err, "uninstall of root bundle failed")

	// Verify that the dependency installation is deleted
	i, err := p.Claims.GetInstallation("", "wordpress-mysql")
	require.ErrorIs(p.T(), err, storage.ErrNotFound{})
	require.Equal(p.T(), claims.Installation{}, i)

	// Verify that the root installation is deleted
	i, err = p.Claims.GetInstallation("", "wordpress")
	require.ErrorIs(p.T(), err, storage.ErrNotFound{})
	require.Equal(p.T(), claims.Installation{}, i)
}

func upgradeWordpressBundle(p *porter.TestPorter, namespace string) {
	upgradeOpts := porter.NewUpgradeOptions()
	upgradeOpts.CredentialIdentifiers = []string{"ci"}
	upgradeOpts.Params = []string{
		"wordpress-password=mypassword",
		"namespace=" + namespace,
		"mysql#namespace=" + namespace,
	}
	err := upgradeOpts.Validate([]string{}, p.Porter)
	require.NoError(p.T(), err, "validation of upgrade opts for root bundle failed")

	err = p.UpgradeBundle(upgradeOpts)
	require.NoError(p.T(), err, "upgrade of root bundle failed")

	// Verify that the dependency claim is upgraded
	i, err := p.Claims.GetInstallation("", "wordpress-mysql")
	require.NoError(p.T(), err, "could not fetch claim for the dependency")
	c, err := p.Claims.GetLastRun(i.Namespace, i.Name)
	require.NoError(p.T(), err, "GetLastClaim failed")
	assert.Equal(p.T(), cnab.ActionUpgrade, c.Action, "the dependency wasn't recorded as being upgraded")
	assert.Equal(p.T(), cnab.StatusSucceeded, i.Status.ResultStatus, "the dependency wasn't recorded as being upgraded successfully")

	// Verify that the bundle claim is upgraded
	i, err = p.Claims.GetInstallation("", "wordpress")
	require.NoError(p.T(), err, "could not fetch claim for the root bundle")
	c, err = p.Claims.GetLastRun(i.Namespace, i.Name)
	require.NoError(p.T(), err, "GetLastClaim failed")
	assert.Equal(p.T(), cnab.ActionUpgrade, c.Action, "the root bundle wasn't recorded as being upgraded")
	assert.Equal(p.T(), cnab.StatusSucceeded, i.Status.ResultStatus, "the root bundle wasn't recorded as being upgraded successfully")
}

func invokeWordpressBundle(p *porter.TestPorter, namespace string) {
	invokeOpts := porter.NewInvokeOptions()
	invokeOpts.Action = "ping"
	invokeOpts.CredentialIdentifiers = []string{"ci"}
	invokeOpts.Params = []string{
		"wordpress-password=mypassword",
		"namespace=" + namespace,
	}
	err := invokeOpts.Validate([]string{}, p.Porter)
	require.NoError(p.T(), err, "validation of invoke opts for root bundle failed")

	err = p.InvokeBundle(invokeOpts)
	require.NoError(p.T(), err, "invoke of root bundle failed")

	// Verify that the dependency claim is invoked
	i, err := p.Claims.GetInstallation("", "wordpress-mysql")
	require.NoError(p.T(), err, "could not fetch claim for the dependency")
	c, err := p.Claims.GetLastRun(i.Namespace, i.Name)
	require.NoError(p.T(), err, "GetLastClaim failed")
	assert.Equal(p.T(), "ping", c.Action, "the dependency wasn't recorded as being invoked")
	assert.Equal(p.T(), cnab.StatusSucceeded, i.Status.ResultStatus, "the dependency wasn't recorded as being invoked successfully")

	// Verify that the bundle claim is invoked
	i, err = p.Claims.GetInstallation("", "wordpress")
	require.NoError(p.T(), err, "could not fetch claim for the root bundle")
	c, err = p.Claims.GetLastRun(i.Namespace, i.Name)
	require.NoError(p.T(), err, "GetLastClaim failed")
	assert.Equal(p.T(), "ping", c.Action, "the root bundle wasn't recorded as being invoked")
	assert.Equal(p.T(), cnab.StatusSucceeded, i.Status.ResultStatus, "the root bundle wasn't recorded as being invoked successfully")
}

func uninstallWordpressBundle(p *porter.TestPorter, namespace string) {
	uninstallOptions := porter.NewUninstallOptions()
	uninstallOptions.CredentialIdentifiers = []string{"ci"}
	uninstallOptions.Params = []string{
		"namespace=" + namespace,
		"mysql#namespace=" + namespace,
	}
	err := uninstallOptions.Validate([]string{}, p.Porter)
	require.NoError(p.T(), err, "validation of uninstall opts for root bundle failed")

	err = p.UninstallBundle(uninstallOptions)
	require.NoError(p.T(), err, "uninstall of root bundle failed")

	// Verify that the dependency claim is uninstalled
	i, err := p.Claims.GetInstallation("", "wordpress-mysql")
	require.NoError(p.T(), err, "could not fetch installation for the dependency")
	c, err := p.Claims.GetLastRun(i.Namespace, i.Name)
	require.NoError(p.T(), err, "GetLastClaim failed")
	assert.Equal(p.T(), cnab.ActionUninstall, c.Action, "the dependency wasn't recorded as being uninstalled")
	assert.Equal(p.T(), cnab.StatusSucceeded, i.Status.ResultStatus, "the dependency wasn't recorded as being uninstalled successfully")

	// Verify that the bundle claim is uninstalled
	i, err = p.Claims.GetInstallation("", "wordpress")
	require.NoError(p.T(), err, "could not fetch installation for the root bundle")
	c, err = p.Claims.GetLastRun(i.Namespace, i.Name)
	require.NoError(p.T(), err, "GetLastClaim failed")
	assert.Equal(p.T(), cnab.ActionUninstall, c.Action, "the root bundle wasn't recorded as being uninstalled")
	assert.Equal(p.T(), cnab.StatusSucceeded, i.Status.ResultStatus, "the root bundle wasn't recorded as being uninstalled successfully")
}<|MERGE_RESOLUTION|>--- conflicted
+++ resolved
@@ -81,19 +81,11 @@
 	// Verify that the dependency claim is present
 	i, err := p.Claims.GetInstallation("", "wordpress-mysql")
 	require.NoError(p.T(), err, "could not fetch installation status for the dependency")
-<<<<<<< HEAD
 	assert.Equal(p.T(), cnab.StatusSucceeded, i.Status.ResultStatus, "the dependency wasn't recorded as being installed successfully")
 	c, err := p.Claims.GetLastRun("", i.Name)
 	require.NoError(p.T(), err, "GetLastRun failed")
-	assert.Equal(p.T(), "porter-ci-mysql-"+namespace, c.Parameters["mysql-name"], "the dependency param value for 'mysql-name' is incorrect")
-	assert.Equal(p.T(), "mydb", c.Parameters["database-name"], "the dependency param value for 'dabaase-name' is incorrect")
-=======
-	assert.Equal(p.T(), claim.StatusSucceeded, i.GetLastStatus(), "the dependency wasn't recorded as being installed successfully")
-	c, err := i.GetLastClaim()
-	require.NoError(p.T(), err, "GetLastClaim failed")
 	assert.Equal(p.T(), "porter-ci-mysql", c.Parameters["mysql-name"], "the dependency param value for 'mysql-name' is incorrect")
 	assert.Equal(p.T(), float64(2), c.Parameters["probe-timeout"], "the dependency param value for 'probe-timeout' is incorrect")
->>>>>>> 33d8e798
 
 	// TODO(carolynvs): compare with last parameters set on the installation once we start tracking that
 
