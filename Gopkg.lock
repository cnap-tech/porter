# This file is autogenerated, do not edit; changes may be undone by the next 'dep ensure'.


[[projects]]
  digest = "1:ffe9824d294da03b391f44e1ae8281281b4afc1bdaa9588c9097785e3af10cec"
  name = "github.com/davecgh/go-spew"
  packages = ["spew"]
  pruneopts = "UT"
  revision = "8991bc29aa16c548c550c7ff78260e27b9ab7c73"
  version = "v1.1.1"

[[projects]]
  digest = "1:870d441fe217b8e689d7949fef6e43efbc787e50f200cb1e70dbca9204a1d6be"
  name = "github.com/inconshreveable/mousetrap"
  packages = ["."]
  pruneopts = "UT"
  revision = "76626ae9c91c4f2a10f34cad8ce83ea42c93bb75"
  version = "v1.0"

[[projects]]
  digest = "1:40e195917a951a8bf867cd05de2a46aaf1806c50cf92eebf4c16f78cd196f747"
  name = "github.com/pkg/errors"
  packages = ["."]
  pruneopts = "UT"
  revision = "645ef00459ed84a119197bfb8d8205042c6df63d"
  version = "v0.8.0"

[[projects]]
  digest = "1:0028cb19b2e4c3112225cd871870f2d9cf49b9b4276531f03438a88e94be86fe"
  name = "github.com/pmezard/go-difflib"
  packages = ["difflib"]
  pruneopts = "UT"
  revision = "792786c7400a136282c1664665ae0a8db921c6c2"
  version = "v1.0.0"

[[projects]]
  digest = "1:6a4a11ba764a56d2758899ec6f3848d24698d48442ebce85ee7a3f63284526cd"
  name = "github.com/spf13/afero"
  packages = [
    ".",
    "mem",
  ]
  pruneopts = "UT"
  revision = "d40851caa0d747393da1ffb28f7f9d8b4eeffebd"
  version = "v1.1.2"

[[projects]]
  digest = "1:645cabccbb4fa8aab25a956cbcbdf6a6845ca736b2c64e197ca7cbb9d210b939"
  name = "github.com/spf13/cobra"
  packages = ["."]
  pruneopts = "UT"
  revision = "ef82de70bb3f60c65fb8eebacbb2d122ef517385"
  version = "v0.0.3"

[[projects]]
  digest = "1:c1b1102241e7f645bc8e0c22ae352e8f0dc6484b6cb4d132fa9f24174e0119e2"
  name = "github.com/spf13/pflag"
  packages = ["."]
  pruneopts = "UT"
  revision = "298182f68c66c05229eb03ac171abe6e309ee79a"
  version = "v1.0.3"

[[projects]]
<<<<<<< HEAD
  digest = "1:342378ac4dcb378a5448dd723f0784ae519383532f5e70ade24132c4c8693202"
  name = "gopkg.in/yaml.v2"
  packages = ["."]
  pruneopts = "UT"
  revision = "5420a8b6744d3b0345ab293f6fcba19c978f1183"
  version = "v2.2.1"
=======
  digest = "1:c40d65817cdd41fac9aa7af8bed56927bb2d6d47e4fea566a74880f5c2b1c41e"
  name = "github.com/stretchr/testify"
  packages = [
    "assert",
    "require",
  ]
  pruneopts = "UT"
  revision = "f35b8ab0b5a2cef36673838d662e249dd9c94686"
  version = "v1.2.2"

[[projects]]
  digest = "1:8029e9743749d4be5bc9f7d42ea1659471767860f0cdc34d37c3111bd308a295"
  name = "golang.org/x/text"
  packages = [
    "internal/gen",
    "internal/triegen",
    "internal/ucd",
    "transform",
    "unicode/cldr",
    "unicode/norm",
  ]
  pruneopts = "UT"
  revision = "f21a4dfb5e38f5895301dc265a8def02365cc3d0"
  version = "v0.3.0"
>>>>>>> 1f175be7

[solve-meta]
  analyzer-name = "dep"
  analyzer-version = 1
  input-imports = [
    "github.com/pkg/errors",
    "github.com/spf13/afero",
    "github.com/spf13/cobra",
<<<<<<< HEAD
    "gopkg.in/yaml.v2",
=======
    "github.com/stretchr/testify/require",
>>>>>>> 1f175be7
  ]
  solver-name = "gps-cdcl"
  solver-version = 1<|MERGE_RESOLUTION|>--- conflicted
+++ resolved
@@ -61,14 +61,6 @@
   version = "v1.0.3"
 
 [[projects]]
-<<<<<<< HEAD
-  digest = "1:342378ac4dcb378a5448dd723f0784ae519383532f5e70ade24132c4c8693202"
-  name = "gopkg.in/yaml.v2"
-  packages = ["."]
-  pruneopts = "UT"
-  revision = "5420a8b6744d3b0345ab293f6fcba19c978f1183"
-  version = "v2.2.1"
-=======
   digest = "1:c40d65817cdd41fac9aa7af8bed56927bb2d6d47e4fea566a74880f5c2b1c41e"
   name = "github.com/stretchr/testify"
   packages = [
@@ -93,7 +85,14 @@
   pruneopts = "UT"
   revision = "f21a4dfb5e38f5895301dc265a8def02365cc3d0"
   version = "v0.3.0"
->>>>>>> 1f175be7
+
+[[projects]]
+  digest = "1:342378ac4dcb378a5448dd723f0784ae519383532f5e70ade24132c4c8693202"
+  name = "gopkg.in/yaml.v2"
+  packages = ["."]
+  pruneopts = "UT"
+  revision = "5420a8b6744d3b0345ab293f6fcba19c978f1183"
+  version = "v2.2.1"
 
 [solve-meta]
   analyzer-name = "dep"
@@ -102,11 +101,9 @@
     "github.com/pkg/errors",
     "github.com/spf13/afero",
     "github.com/spf13/cobra",
-<<<<<<< HEAD
+    "github.com/stretchr/testify/assert",
+    "github.com/stretchr/testify/require",
     "gopkg.in/yaml.v2",
-=======
-    "github.com/stretchr/testify/require",
->>>>>>> 1f175be7
   ]
   solver-name = "gps-cdcl"
   solver-version = 1