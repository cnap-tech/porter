--- conflicted
+++ resolved
@@ -2,14 +2,9 @@
 set -euo pipefail
 
 install() {
-<<<<<<< HEAD
+  mkdir -p /cnab/app/outputs
   echo "topsecret" >> /cnab/app/outputs/mysql-root-password
   echo "moresekrets" >> /cnab/app/outputs/mysql-password
-=======
-  mkdir -p /cnab/app/outputs
-  echo "topsecret" > /cnab/app/outputs/mysql-root-password
-  echo "moresekrets" > /cnab/app/outputs/mysql-password
->>>>>>> b7bc1d34
 }
 
 ping() {
