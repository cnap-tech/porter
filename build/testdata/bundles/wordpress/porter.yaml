--- conflicted
+++ resolved
@@ -8,8 +8,6 @@
 name: wordpress
 version: 0.1.4
 registry: "localhost:5000"
-<<<<<<< HEAD
-version: 0.1.4
 
 dependencies:
   requires:
@@ -18,16 +16,7 @@
       parameters:
         database-name: wordpress
         mysql-user: wordpress
-=======
-
-dependencies:
-  - name: mysql
-    reference: localhost:5000/mysql:v0.1.4
-    parameters:
-      database-name: wordpress
-      mysql-user: wordpress
       namespace: wordpress
->>>>>>> 33d8e798
 
 credentials:
 - name: kubeconfig
