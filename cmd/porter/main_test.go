--- conflicted
+++ resolved
@@ -2,10 +2,7 @@
 
 import (
 	"bytes"
-<<<<<<< HEAD
 	"os"
-=======
->>>>>>> f6f5e094
 	"strings"
 	"testing"
 
@@ -48,17 +45,39 @@
 	}
 }
 
-<<<<<<< HEAD
-func TestHelpText(t *testing.T) {
-	rootCmd := buildRootCommand()
-	var buf bytes.Buffer
-	rootCmd.SetOut(&buf)
-	rootCmd.SetArgs([]string{"help"})
-	rootCmd.Execute()
-	helpText := buf.String()
-	assert.Contains(t, helpText, "Resources:")
-	assert.Contains(t, helpText, "Aliased Commands:")
-	assert.Contains(t, helpText, "Meta Commands:")
+func TestHelp(t *testing.T) {
+	t.Run("no args", func(t *testing.T) {
+		var output bytes.Buffer
+		rootCmd := buildRootCommand()
+		rootCmd.SetArgs([]string{})
+		rootCmd.SetOut(&output)
+
+		err := rootCmd.Execute()
+		require.NoError(t, err)
+		assert.Contains(t, output.String(), "Usage")
+	})
+
+	t.Run("help", func(t *testing.T) {
+		var output bytes.Buffer
+		rootCmd := buildRootCommand()
+		rootCmd.SetArgs([]string{"help"})
+		rootCmd.SetOut(&output)
+
+		err := rootCmd.Execute()
+		require.NoError(t, err)
+		assert.Contains(t, output.String(), "Usage")
+	})
+
+	t.Run("--help", func(t *testing.T) {
+		var output bytes.Buffer
+		rootCmd := buildRootCommand()
+		rootCmd.SetArgs([]string{"--help"})
+		rootCmd.SetOut(&output)
+
+		err := rootCmd.Execute()
+		require.NoError(t, err)
+		assert.Contains(t, output.String(), "Usage")
+	})
 }
 
 func TestExperimentalFlags(t *testing.T) {
@@ -99,39 +118,5 @@
 		cmd.Execute()
 
 		assert.True(t, p.Config.IsFeatureEnabled(experimental.FlagBuildDrivers))
-=======
-func TestHelp(t *testing.T) {
-	t.Run("no args", func(t *testing.T) {
-		var output bytes.Buffer
-		rootCmd := buildRootCommand()
-		rootCmd.SetArgs([]string{})
-		rootCmd.SetOut(&output)
-
-		err := rootCmd.Execute()
-		require.NoError(t, err)
-		assert.Contains(t, output.String(), "Usage")
-	})
-
-	t.Run("help", func(t *testing.T) {
-		var output bytes.Buffer
-		rootCmd := buildRootCommand()
-		rootCmd.SetArgs([]string{"help"})
-		rootCmd.SetOut(&output)
-
-		err := rootCmd.Execute()
-		require.NoError(t, err)
-		assert.Contains(t, output.String(), "Usage")
-	})
-
-	t.Run("--help", func(t *testing.T) {
-		var output bytes.Buffer
-		rootCmd := buildRootCommand()
-		rootCmd.SetArgs([]string{"--help"})
-		rootCmd.SetOut(&output)
-
-		err := rootCmd.Execute()
-		require.NoError(t, err)
-		assert.Contains(t, output.String(), "Usage")
->>>>>>> f6f5e094
 	})
 }