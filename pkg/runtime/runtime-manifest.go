--- conflicted
+++ resolved
@@ -5,12 +5,9 @@
 	"compress/gzip"
 	"encoding/base64"
 	"fmt"
-<<<<<<< HEAD
 	"io"
 	"os"
 	"path/filepath"
-=======
->>>>>>> 33d8e798
 	"reflect"
 	"strings"
 
@@ -495,7 +492,7 @@
 
 func (m *RuntimeManifest) createOutputsDir() error {
 	// Ensure outputs directory exists
-	if err := m.FileSystem.MkdirAll(config.BundleOutputsDir, 0755); err != nil {
+	if err := m.FileSystem.MkdirAll(config.BundleOutputsDir, 0700); err != nil {
 		return errors.Wrap(err, "unable to ensure CNAB outputs directory exists")
 	}
 	return nil
