--- conflicted
+++ resolved
@@ -121,16 +121,9 @@
 		return errors.Wrap(err, "could not read step outputs")
 	}
 
-<<<<<<< HEAD
 	err = r.RuntimeManifest.ApplyStepOutputs(outputs)
 	if err != nil {
 		return err
-=======
-func (r *PorterRuntime) createOutputsDir() error {
-	// Ensure outputs directory exists
-	if err := r.FileSystem.MkdirAll(config.BundleOutputsDir, 0700); err != nil {
-		return errors.Wrap(err, "unable to ensure CNAB outputs directory exists")
->>>>>>> 33d8e798
 	}
 
 	// Apply any Bundle Outputs declared in this step
