package cnabprovider

import (
	"encoding/base64"
	"fmt"

	"get.porter.sh/porter/pkg/secrets"
	"get.porter.sh/porter/pkg/storage"

	"get.porter.sh/porter/pkg/cnab/extensions"
	"github.com/cnabio/cnab-go/bundle"
	"github.com/cnabio/cnab-go/bundle/definition"
	"github.com/pkg/errors"
)

// loadParameters accepts a set of parameter overrides as well as parameter set
// files and combines both with the default parameters to create a full set
// of parameters.
func (r *Runtime) loadParameters(bun bundle.Bundle, args ActionArguments) (map[string]interface{}, error) {
	mergedParams := make(secrets.Set, len(args.Params))
	paramSources, err := r.resolveParameterSources(bun, args)
	if err != nil {
		return nil, err
	}

	for key, val := range paramSources {
		mergedParams[key] = val
	}

	// Apply user supplied parameter overrides last
	for key, rawValue := range args.Params {
		param, ok := bun.Parameters[key]
		if !ok {
			return nil, fmt.Errorf("parameter %s not defined in bundle", key)
		}

		def, ok := bun.Definitions[param.Definition]
		if !ok {
			return nil, fmt.Errorf("definition %s not defined in bundle", param.Definition)
		}

		// Apply porter specific conversions, like retrieving file contents
		value, err := r.getUnconvertedValueFromRaw(bun, def, key, rawValue)
		if err != nil {
			return nil, err
		}

		mergedParams[key] = value
	}

	// Now convert all parameters which are currently strings into the
	// proper type for the parameter, e.g. "false" -> false
	typedParams := make(map[string]interface{}, len(mergedParams))
	for key, unconverted := range mergedParams {
		param, ok := bun.Parameters[key]
		if !ok {
			return nil, fmt.Errorf("parameter %s not defined in bundle", key)
		}

		def, ok := bun.Definitions[param.Definition]
		if !ok {
			return nil, fmt.Errorf("definition %s not defined in bundle", param.Definition)
		}

		if def.Type != nil {
			value, err := def.ConvertValue(unconverted)
			if err != nil {
				return nil, errors.Wrapf(err, "unable to convert parameter's %s value %s to the destination parameter type %s", key, unconverted, def.Type)
			}
			typedParams[key] = value
		} else {
			// bundle dependency parameters can be any type, not sure we have a solid way to do a typed conversion
			typedParams[key] = unconverted
		}

	}

	return bundle.ValuesOrDefaults(typedParams, &bun, args.Action)
}

func (r *Runtime) getUnconvertedValueFromRaw(b bundle.Bundle, def *definition.Schema, key, rawValue string) (string, error) {
	// the parameter value (via rawValue) may represent a file on the local filesystem
	if extensions.IsFileType(b, def) {
		if _, err := r.FileSystem.Stat(rawValue); err == nil {
			bytes, err := r.FileSystem.ReadFile(rawValue)
			if err != nil {
				return "", errors.Wrapf(err, "unable to read file parameter %s", key)
			}
			return base64.StdEncoding.EncodeToString(bytes), nil
		}
	}
	return rawValue, nil
}

<<<<<<< HEAD
func (r *Runtime) resolveParameterSources(bun bundle.Bundle, args ActionArguments) (secrets.Set, error) {
=======
func (r *Runtime) resolveParameterSources(bun bundle.Bundle, args ActionArguments) (valuesource.Set, error) {
	if r.Debug {
		fmt.Fprintln(r.Err, "Resolving parameter sources...")
	}
>>>>>>> f6f5e094
	parameterSources, required, err := r.Extensions.GetParameterSources()
	if err != nil {
		return nil, err
	}

	if !required {
		if r.Debug {
			fmt.Fprintln(r.Err, "No parameter sources defined!")
		}
		return nil, nil
	}

	values := secrets.Set{}
	for parameterName, parameterSource := range parameterSources {
		if r.Debug {
			fmt.Fprintln(r.Err, "Resolving parameter source", parameterName)
		}
		for _, rawSource := range parameterSource.ListSourcesByPriority() {
			var installation string
			var outputName string
			switch source := rawSource.(type) {
			case extensions.OutputParameterSource:
				installation = args.Installation
				outputName = source.OutputName
			case extensions.DependencyOutputParameterSource:
				installation = extensions.BuildPrerequisiteInstallationName(args.Installation, source.Dependency)
				outputName = source.OutputName
			}

			output, err := r.claims.GetLastOutput(args.Namespace, installation, outputName)
			if err != nil {
				// When we can't find the output, skip it and let the parameter be set another way
				if errors.Is(err, storage.ErrNotFound{}) {
					continue
				}
				// Otherwise, something else has happened, perhaps bad data or connectivity problems, we can't ignore it
				return nil, errors.Wrapf(err, "could not set parameter %s from output %s of %s", parameterName, outputName, installation)
			}

			param, ok := bun.Parameters[parameterName]
			if !ok {
				return nil, fmt.Errorf("parameter %s not defined in bundle", parameterName)
			}

			def, ok := bun.Definitions[param.Definition]
			if !ok {
				return nil, fmt.Errorf("definition %s not defined in bundle", param.Definition)
			}

			if extensions.IsFileType(bun, def) {
				values[parameterName] = base64.StdEncoding.EncodeToString(output.Value)
			} else {
				values[parameterName] = string(output.Value)
			}

			if r.Debug {
				fmt.Fprintf(r.Out, "Injected installation %s output %s as parameter %s\n", installation, outputName, parameterName)
			}
		}
	}

	return values, nil
}<|MERGE_RESOLUTION|>--- conflicted
+++ resolved
@@ -92,14 +92,10 @@
 	return rawValue, nil
 }
 
-<<<<<<< HEAD
 func (r *Runtime) resolveParameterSources(bun bundle.Bundle, args ActionArguments) (secrets.Set, error) {
-=======
-func (r *Runtime) resolveParameterSources(bun bundle.Bundle, args ActionArguments) (valuesource.Set, error) {
 	if r.Debug {
 		fmt.Fprintln(r.Err, "Resolving parameter sources...")
 	}
->>>>>>> f6f5e094
 	parameterSources, required, err := r.Extensions.GetParameterSources()
 	if err != nil {
 		return nil, err
