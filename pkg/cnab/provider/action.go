package cnabprovider

import (
	"bytes"
	"encoding/json"
	"fmt"
	"sort"

	"get.porter.sh/porter/pkg/claims"
	"get.porter.sh/porter/pkg/cnab"
	"get.porter.sh/porter/pkg/config"
	"get.porter.sh/porter/pkg/secrets"
	"github.com/cnabio/cnab-go/action"
	cnabaction "github.com/cnabio/cnab-go/action"
	"github.com/cnabio/cnab-go/driver"
	"github.com/hashicorp/go-multierror"
	"github.com/pkg/errors"
)

// Shared arguments for all CNAB actions
type ActionArguments struct {
	// Action to execute, e.g. install, upgrade.
	Action string

	// Name of the installation.
	Installation claims.Installation

	// BundleReference is the set of information necessary to execute a bundle.
	BundleReference cnab.BundleReference

	// Additional files to copy into the bundle
	// Target Path => File Contents
	Files map[string]string

	// Params is the fully resolved set of parameters.
	Params map[string]interface{}

	// Driver is the CNAB-compliant driver used to run bundle actions.
	Driver string

	// Give the bundle privileged access to the docker daemon.
	AllowDockerHostAccess bool

	// PersistLogs specifies if the invocation image output should be saved as an output.
	PersistLogs bool
}

func (r *Runtime) ApplyConfig(args ActionArguments) action.OperationConfigs {
	return action.OperationConfigs{
		r.SetOutput(),
		r.AddFiles(args),
		r.AddRelocation(args),
	}
}

func (r *Runtime) SetOutput() action.OperationConfigFunc {
	return func(op *driver.Operation) error {
		op.Out = r.Out
		op.Err = r.Err
		return nil
	}
}

func (r *Runtime) AddFiles(args ActionArguments) action.OperationConfigFunc {
	return func(op *driver.Operation) error {
		for k, v := range args.Files {
			op.Files[k] = v
		}

		// Add claim.json to file list as well, if exists
		claim, err := r.claims.GetLastRun(args.Installation.Namespace, args.Installation.Name)
		if err == nil {
			claimBytes, err := json.Marshal(claim)
			if err != nil {
				return errors.Wrapf(err, "could not marshal claim %s for installation %s", claim.ID, args.Installation)
			}
			op.Files[config.ClaimFilepath] = string(claimBytes)
		}

		return nil
	}
}

// AddRelocation operates on an ActionArguments and adds any provided relocation mapping
// to the operation's files.
func (r *Runtime) AddRelocation(args ActionArguments) action.OperationConfigFunc {
	return func(op *driver.Operation) error {
		if len(args.BundleReference.RelocationMap) > 0 {
			b, err := json.MarshalIndent(args.BundleReference.RelocationMap, "", "    ")
			if err != nil {
				return errors.Wrapf(err, "error marshaling relocation mapping file")
			}

			op.Files["/cnab/app/relocation-mapping.json"] = string(b)

			// If the invocation image is present in the relocation mapping, we need
			// to update the operation and set the new image reference. Unfortunately,
			// the relocation mapping is just reference => reference, so there isn't a
			// great way to check for the invocation image.
			if mappedInvo, ok := args.BundleReference.RelocationMap[op.Image.Image]; ok {
				op.Image.Image = mappedInvo
			}
		}
		return nil
	}
}

func (r *Runtime) Execute(args ActionArguments) error {
	if args.Action == "" {
		return errors.New("action is required")
	}

	b, err := r.ProcessBundle(args.BundleReference.Definition)
	if err != nil {
		return err
	}

	if r.Debug {
		b.WriteTo(r.Err)
		fmt.Fprintln(r.Err)
	}

	// Create a record for the run we are about to execute
	var currentRun = args.Installation.NewRun(args.Action)
	currentRun.Bundle = b.Bundle
	currentRun.BundleReference = args.BundleReference.Reference.String()
	currentRun.BundleDigest = args.BundleReference.Digest.String()
	currentRun.Parameters = args.Params
	currentRun.CredentialSets = args.Installation.CredentialSets
	sort.Strings(currentRun.CredentialSets)
	currentRun.ParameterSets = args.Installation.ParameterSets
	sort.Strings(currentRun.ParameterSets)

	// Validate the action
	if _, err := b.GetAction(currentRun.Action); err != nil {
		return errors.Wrapf(err, "invalid action '%s' specified for bundle %s", currentRun.Action, b.Name)
	}

	creds, err := r.loadCredentials(b, args)
	if err != nil {
		return errors.Wrap(err, "could not load credentials")
	}

	driver, err := r.newDriver(args.Driver, args)
	if err != nil {
		return errors.Wrap(err, "unable to instantiate driver")
	}

<<<<<<< HEAD
	a := cnabaction.New(driver)
	a.SaveLogs = true
=======
	a := cnabaction.New(driver, r.claims)
	a.SaveAllOutputs = true
	a.SaveLogs = args.PersistLogs
>>>>>>> 33d8e798

	if currentRun.ShouldRecord() {
		err = r.SaveRun(args.Installation, currentRun, cnab.StatusRunning)
		if err != nil {
			return errors.Wrap(err, "could not save the pending action's status, the bundle was not executed")
		}
	}

	r.printDebugInfo(b, creds, args.Params)

	opResult, result, err := a.Run(currentRun.ToCNAB(), creds.ToCNAB(), r.ApplyConfig(args)...)

	if currentRun.ShouldRecord() {
		if err != nil {
			err = r.appendFailedResult(err, currentRun)
			return errors.Wrapf(err, "failed to record that %s for installation %s failed", args.Action, args.Installation.Name)
		}
		return r.SaveOperationResult(opResult, args.Installation, currentRun, currentRun.NewResultFrom(result))
	} else {
		return errors.Wrapf(err, "execution of %s for installation %s failed", args.Action, args.Installation.Name)
	}
}

// SaveRun with the specified status.
func (r *Runtime) SaveRun(installation claims.Installation, run claims.Run, status string) error {
	if r.Debug {
		fmt.Fprintf(r.Err, "saving action %s for %s installation with status %s\n", run.Action, installation, status)
	}
	err := r.claims.UpsertInstallation(installation)
	if err != nil {
		return errors.Wrap(err, "error saving the installation record before executing the bundle")
	}

	result := run.NewResult(status)
	err = r.claims.InsertRun(run)
	if err != nil {
		return errors.Wrap(err, "error saving the installation run record before executing the bundle")
	}

	err = r.claims.InsertResult(result)
	return errors.Wrap(err, "error saving the installation status record before executing the bundle")
}

// SaveOperationResult saves the ClaimResult and Outputs. The caller is
// responsible for having already persisted the claim itself, for example using
// SaveRun.
func (r *Runtime) SaveOperationResult(opResult driver.OperationResult, installation claims.Installation, run claims.Run, result claims.Result) error {
	// TODO(carolynvs): optimistic locking on updates

	// Keep accumulating errors from any error returned from the operation
	// We must save the claim even when the op failed, but we want to report
	// ALL errors back.
	var bigerr *multierror.Error
	bigerr = multierror.Append(bigerr, opResult.Error)

	err := r.claims.InsertResult(result)
	if err != nil {
		bigerr = multierror.Append(bigerr, errors.Wrapf(err, "error adding %s result for %s run of installation %s\n%#v", result.Status, run.Action, installation, result))
	}

	installation.ApplyResult(run, result)
	err = r.claims.UpdateInstallation(installation)
	if err != nil {
		bigerr = multierror.Append(bigerr, errors.Wrapf(err, "error updating installation record for %s\n%#v", installation, installation))
	}

	for outputName, outputValue := range opResult.Outputs {
		output := result.NewOutput(outputName, []byte(outputValue))
		err = r.claims.InsertOutput(output)
		if err != nil {
			bigerr = multierror.Append(bigerr, errors.Wrapf(err, "error adding %s output for %s run of installation %s\n%#v", output.Name, run.Action, installation, output))
		}
	}

	return bigerr.ErrorOrNil()
}

// appendFailedResult creates a failed result from the operation error and accumulates
// the error(s).
func (r *Runtime) appendFailedResult(opErr error, run claims.Run) error {
	saveResult := func() error {
		result := run.NewResult(cnab.StatusFailed)
		return r.claims.InsertResult(result)
	}

	resultErr := saveResult()

	// Accumulate any errors from the operation with the persistence errors
	return multierror.Append(opErr, resultErr).ErrorOrNil()
}

func (r *Runtime) printDebugInfo(b cnab.ExtendedBundle, creds secrets.Set, params map[string]interface{}) {
	if r.Debug {
		dump := &bytes.Buffer{}
		secrets := make([]string, 0, len(params)+len(creds))

		fmt.Fprintf(dump, "params:\n")
		for k, v := range params {
			if b.IsSensitiveParameter(k) {
				// TODO(carolynvs): When we consolidate our conversion logic of parameters into strings, let's use it here.
				// https://github.com/cnabio/cnab-go/issues/270
				secrets = append(secrets, fmt.Sprintf("%v", v))
			}
			fmt.Fprintf(dump, "  - %s: %v\n", k, v)
		}

		fmt.Fprintf(dump, "creds:\n")
		for k, v := range creds {
			secrets = append(secrets, fmt.Sprintf("%v", v))
			fmt.Fprintf(dump, "  - %s: %v\n", k, v)
		}

		r.Context.SetSensitiveValues(secrets)
		fmt.Fprintln(r.Err, dump.String())
	}
}<|MERGE_RESOLUTION|>--- conflicted
+++ resolved
@@ -146,14 +146,8 @@
 		return errors.Wrap(err, "unable to instantiate driver")
 	}
 
-<<<<<<< HEAD
 	a := cnabaction.New(driver)
-	a.SaveLogs = true
-=======
-	a := cnabaction.New(driver, r.claims)
-	a.SaveAllOutputs = true
 	a.SaveLogs = args.PersistLogs
->>>>>>> 33d8e798
 
 	if currentRun.ShouldRecord() {
 		err = r.SaveRun(args.Installation, currentRun, cnab.StatusRunning)
