--- conflicted
+++ resolved
@@ -8,10 +8,6 @@
         <uri>https://porter.sh/mixins</uri>
     </author>
     <category term="exec"/>
-<<<<<<< HEAD
-    <category term="helm"/>
-=======
->>>>>>> 53762822
     <entry>
         <id>https://cdn.porter.sh/mixins/canary/exec</id>
         <title>exec @ canary</title>
