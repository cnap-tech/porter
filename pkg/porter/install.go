package porter

<<<<<<< HEAD
import "get.porter.sh/porter/pkg/cnab"
=======
import (
	"github.com/cnabio/cnab-go/claim"
	"github.com/pkg/errors"
)
>>>>>>> f6f5e094

var _ BundleAction = NewInstallOptions()

// InstallOptions that may be specified when installing a bundle.
// Porter handles defaulting any missing values.
type InstallOptions struct {
	*BundleActionOptions
}

func (o InstallOptions) Validate(args []string, p *Porter) error {
	err := o.BundleActionOptions.Validate(args, p)
	if err != nil {
		return err
	}

	// Install requires special logic because the bundle must always be specified, including a name isn't enough.
	// So we have a slight repeat of the logic performed in by the generic bundle action args
	if o.File == "" && o.CNABFile == "" && o.Reference == "" {
		return errors.New("No bundle specified. Either --reference, --file or --cnab-file must be specified or the current directory must contain a porter.yaml file.")
	}

	return nil
}

func (o InstallOptions) GetAction() string {
	return cnab.ActionInstall
}

func (o InstallOptions) GetActionVerb() string {
	return "installing"
}

func NewInstallOptions() InstallOptions {
	return InstallOptions{BundleActionOptions: &BundleActionOptions{}}
}

// InstallBundle accepts a set of pre-validated InstallOptions and uses
// them to install a bundle.
func (p *Porter) InstallBundle(opts InstallOptions) error {
	return p.ExecuteAction(opts)
}<|MERGE_RESOLUTION|>--- conflicted
+++ resolved
@@ -1,13 +1,9 @@
 package porter
 
-<<<<<<< HEAD
-import "get.porter.sh/porter/pkg/cnab"
-=======
 import (
-	"github.com/cnabio/cnab-go/claim"
+	"get.porter.sh/porter/pkg/cnab"
 	"github.com/pkg/errors"
 )
->>>>>>> f6f5e094
 
 var _ BundleAction = NewInstallOptions()
 
